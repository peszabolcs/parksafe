--- conflicted
+++ resolved
@@ -972,36 +972,6 @@
             <View style={styles.buttonRow}>
               <TouchableOpacity
                 style={[
-<<<<<<< HEAD
-=======
-                  styles.actionButtonModern,
-                  {
-                    backgroundColor: selectedMarker.available
-                      ? "#22C55E"
-                      : "#EF4444",
-                    flex: 1,
-                    marginRight: 5,
-                    flexDirection: "row",
-                    alignItems: "center",
-                    justifyContent: "center",
-                    opacity: selectedMarker.available ? 1 : 0.7,
-                  },
-                ]}
-                activeOpacity={0.85}
-              >
-                <Ionicons
-                  name="eye"
-                  size={16}
-                  color="#fff"
-                  style={{ marginRight: 6 }}
-                />
-                <ThemedText style={styles.actionButtonModernText}>
-                  {selectedMarker.available ? "Megtekintés" : "Nem elérhető"}
-                </ThemedText>
-              </TouchableOpacity>
-              <TouchableOpacity
-                style={[
->>>>>>> adf8d320
                   {
                     backgroundColor: isFavourite(selectedMarker.id)
                       ? "#FFD700"
@@ -1031,23 +1001,6 @@
                   color={isFavourite(selectedMarker.id) ? "#fff" : "#FFD700"}
                 />
               </TouchableOpacity>
-<<<<<<< HEAD
-              <TouchableOpacity 
-                style={[styles.actionButtonModern, {
-                  backgroundColor: '#fff',
-                  borderWidth: 2,
-                  borderColor: '#3B82F6',
-                  flex: 1,
-                  flexDirection: 'row',
-                  alignItems: 'center',
-                  justifyContent: 'center',
-                }]} 
-                activeOpacity={0.85}
-                onPress={handleDirections}
-              >
-                <Ionicons name="navigate" size={16} color="#3B82F6" style={{ marginRight: 6 }} />
-                <ThemedText style={[styles.actionButtonModernText, { color: '#3B82F6' }]}>Navigáció</ThemedText>
-=======
               <TouchableOpacity
                 style={[
                   styles.actionButtonModern,
@@ -1056,7 +1009,6 @@
                     borderWidth: 2,
                     borderColor: "#3B82F6",
                     flex: 1,
-                    marginLeft: 5,
                     flexDirection: "row",
                     alignItems: "center",
                     justifyContent: "center",
@@ -1076,7 +1028,6 @@
                 >
                   Navigáció
                 </ThemedText>
->>>>>>> adf8d320
               </TouchableOpacity>
             </View>
           </View>
